<<<<<<< HEAD
# Version 3.4
## New Features:
- Support for Blender 3.1 and 3.2 has been added.
- A new option for overriding an object’s ability to receive shadows has been added.  If this option is set to false, shadows from other objects will not be shown.
- Support for Atmosphere and Fog in the World Properties Panel has been added.  Artists can now add a dense (or sparse) fog to render real world atmospheres more realistically.  There are settings for density, falloff, height above the ground, and more.
- Support for the Map Range node (linear mode) has been added.
- Hair now works with the RPR Interactive mode.
- A setting has been added to change the Random Seed for renders (similar to Blender’s Cycles feature), which allows changing the noise pattern.
- An option has been to use the secondary UV set for creating the outlines in toon renders.

## Fixes:
- Partially transparent and reflective Uber shaders could be darker than physically correct — fixed.
- Incorrect rotational motion blur has been fixed.
- Issues with IES lights and atmosphere volumes have been fixed.
- Albedo AOV now shows the mid color of toon shaders.
- The Blender spot light parameter “Spot Blend” now works as expected.
- An exception that could happen with unsupported material nodes has been fixed.
- An error could occur when changing frames when viewport rendering was running — fixed.
- Better response is seen now when viewport rendering is active and the camera is moved.
- Better checking has been achieved for the need to update viewport renders when selecting an object.
- Depth AOV support for Blender 3.0.1 and above has been fixed.
- Errors could occur when viewport render and material previews happening simultaneously — fixed.
- A crash could occur with the RPR Interactive mode and unsupported AOVs — fixed.
- Support for Geometry nodes in viewport and final rendering has been fixed and improved.
- An error with “halo” type particles in Blender 3.0 and above has been corrected.
- Object Index, Material Index and Random in the Object Info node — fixed.
Cryptomatte AOVs work again in the Blender Compositor.
- An issue where the mesh in Edit mode could be missing in Blender 3.1 and above — fixed.
- OpenVDB volume support for Blender 3.2 has been re-enabled (the OpenVDB version was changed in Blender).
=======
# Version 3.3.16
## New Features:
- Support for Blender 3.0 has been added.
- Updates to the Render Quality modes:
    - RPR Interactive is a new mode supporting GPUs that use the Vulkan ray tracing extension, and is optimized for fast viewport rendering;
    - RPR Final, previously “Full” mode. It is intended for final rendering with the utmost physical correctness and image quality;  
    - Both modes produce similar images;
    - Both modes support full MaterialX shader networks.
- Support for ARM-based Apple Macs has been added.
- The ability to override the color of an object’s shadow has been added (in the visibility settings).

## Bugs Fixed:
- Blender objects using the “Fluid Modifier” were not rendering correctly — fixed.
- Outline rendering can now use UV mapping to generate the outline.
- Noise Threshold was previously locked in the viewport settings — fixed.
- The “Key Error 41” issue when exporting a .rpr file has been fixed.
- Incorrect Subsurface Scattering on Vega GPUS has been fixed.
- Black rendering of toon shaders on macOS has been fixed.
- A crash that could occur when processing emission shaders objects with subdivision added has been eliminated.
- The startup time for CPU rendering has been reduced.
- Low utilization on macOS with CPU + GPU rendering has been eliminated.
- Performance in scenes with many transparent materials has been improved.
- An issue with artifacts in alpha texture masks has been fixed.
- The render performance on Vega and Polaris GPUs has been improved.
- Particle motion blur on GPUs now works correctly.
- A bug in the “Monster Under the Bed” scene has been fixed.
- A crash that could occur when using .tif textures with zip compression has been eliminated.
- An issue with emission shaders disappearing in volume objects has been fixed.

>>>>>>> e5a7890a

# Version 3.3 
## New Features:
- Support for Fog and Heterogenous Volume rendering has been added to the RPR Full mode.  Simulated volumes are now rendered on CPU and GPU.  
- This includes support for the Blender Volume Scatter node and Principled Volume shader.

## Fixes:
- An output socket has been added in the Render Layer compositor node for Outline renders.
- An issue that could cause Material Previews not to work has been fixed.
- An error when Shadow Catcher objects were enabled with viewport rendering has been corrected.
- The following issues with Image Sequence texture not working have been fixed:
- Viewport and Final renders using texture sequences now look correct;
- Cyclic and Auto Refresh options in the image texture now work correctly;
- Support for numeric image filenames has been added.
- Hide/unhide could sometimes not work correctly with viewport rendering — fixed.
- Viewport upscaling now always uses 16-bit depth, which has fixed an issue with upscaling working on macOS.
- Emission Strength values > 1.0 now work correctly in the Principled Shader.
- Motion blur now works correctly with the “Center on Frame” and “Frame End” options.
- Setting the minimum samples option from 1 to 16 is now allowed (default is still 64).
- Hair rendering fixes:
    - Hair UVs now work correctly;
    - Textures are now supported for the color input of the Principled Hair BSDF and Hair BSDF;
    - The color and melanin settings of the Principled Hair BSDF now look more accurate.
    - Particle objects with hair on them were not rendering the hair — fixed.
- An issue with the “World” light being empty has been fixed.
- An AOV output “Camera Space Normal” has been added.
- Exporting .rpr files now takes into account material overrides.
- A warning is now added when an object with an excessive number of faces is exported.
- When a shader node was “muted,” that was not working in some cases — fixed.
- Differences in point lights between Cycles and ProRender have been mitigated.
- The Albedo AOV now passes the “Base color” on the Toon shader.
- A halo no longer appears around shadow and reflection catcher objects.
- AOVs passed through transparent or refractive materials — fixed.
- Noise convergence with emissive materials using textures has been improved.
- Performance with outline rendering has been improved.
- Performance regression on WX7100 GPUs has been fixed.
- The Object ID Lookup node now works in the Full mode.
- Objects with Toon shaders attached now cast shadows correctly if the flag is disabled.
- An issue detected on the latest NVidia drivers has been fixed.

## Known Issues:
- Volumes are not implemented on macOS.
- Vega GPUs with AMD 21.10 drivers can cause an issue when using the ML Denoiser.


# Version 3.2
## New Features:
- Subsurface Scattering and Volume shaders now work in RPR 2.0.  This allows the rendering of organic materials, such as skin, which absorb light into their interior.  Volume shaders can now also be used for simple fog boxes. Also the Volume Scatter node is supported. 
- Viewport denoising and upscaling improves the interactivity and speed of Viewport rendering.  With the use of the Radeon Image Filter Library, this allows Radeon ProRender to render at half resolution faster, and then upscale to the full size of the Viewport.
- Deformation motion blur gives accurate motion blur to objects which are being deformed, for example, a flag flapping in the wind or a ball squashing.  Besides, motion blur export has been optimized, and a setting for disabling deformation motion blur has been added.
- A new RPR Toon Shader has been added.  This enables cartoon-style shading for a non-photorealistic look.  Toon shaders can be used in a “simple” mode for just setting a color or a gradient of different colors for shadow vs lit areas of the object.
- Support for Blender 2.93 has been added.
- The look of “blocky” displacements has been significantly improved by enabling subdivision by default on objects with displacement shaders.  However, this does render slower, and can be overridden with the RPR Object Subdivision settings.
- Support has been added for Reflection Catcher and Transparent background in the Viewport in the Full mode.
- Outline rendering (formerly called Contour rendering) is now moved to the view layer AOV section. Outline rendering can be enabled just as the other AOVs.  The rendering process with Outline rendering enabled will take two passes per view layer, with the second doing the Outline rendering.
- Support for (Shutter) Position in the Motion Blur settings has been added.  This uses the cycles setting to control the shutter opening around the frame number.  
- Support for the Voronoi Texture node is added.

## Issues Fixed:
- Improve prop name readability in Object visibility UI. 
- Texture compression was causing artifacts in some scenes.  A “texture compression” setting has been added and defaulted to False.  You can enable this setting for faster renders, but make sure that there are no texture artifacts.
- The issue with the add-on not loading in versions of Blender downloaded from the Windows app store has been fixed.
- Objects set as Reflection Catchers now work in the Full mode.
- Overbright edges of objects with Uber shaders in metalness mode ― fixed.
- Shaders with high roughness could have artifacts with reflection or refraction ― fixed.
- Tiled rendering with a transparent background in the Full render quality has been fixed. 
- Occasional issues in starting the add-on in certain OSs have been fixed. 
- The option "Viewport Denoising and Upscaling" is saved to the scene settings.
- Memory leak in Viewport rendering with the Upscale filter enabled has been fixed.
- Image filters on Ubuntu20 have been fixed.
- Iterating all of view layers when baking all objects have been fixed.
- Fixed a crash in the viewport render if an object with hair and modifiers was not enabled for viewport display.
- Fixed an error with math nodes set to “Smooth min” or “Compare” modes.

## Known Issues:
- In RPR 2.0, heterogenous volumes, smoke and fire simulations or VDB files are not yet supported.
- Subsurface scattering and volume shader are currently disabled on macOS due to long compile times.
- Some AOVs may have artifacts on AMD cards with drivers earlier than 21.6.1


# Version 3.1
## New Features:
- Support for AMD Radeon™ RX 6700 XT graphics cards has been added.
- Cryptomatte AOVs make it easy to filter objects by name or material when using compositors that support Cryptomatte (including the Blender Cryptomatte compositor node)
- A 16-bit Machine Learning Denoiser option is now available to provide for less memory usage and greater speed.
- The speed and responsiveness of the viewport render has been vastly improved under RPR 2.0:
    - An option for using Machine Learning Denoising and Upscaling the viewport render is enabled under the Viewport Settings.  We now render faster at ½ resolution and use the Machine Learning Upscaler to enhance the resolution;
    - Changing the properties tabs no longer restarts the viewport render;
    - Stopping the viewport render is now much faster;
    - Various other fixes to speed up the viewport render have been added.
- An often requested feature, Box mapping in the Image Texture node, is now supported!
- Support for Principled Hair BSDF has been added.
- UV Lookup nodes and math nodes now work in the High, Medium, Low modes.

## Issues Fixed:
- Adaptive sampling now works correctly in the CPU mode.
- All color spaces for textures (not just sRGB and Linear) are now used.
- Noise seeding for animation renders has now fixed an issue of a “swimming” noise pattern.  Noise seeding is always enabled.
- A possible error with UDIM textures has been fixed.
- If the Step Count option in Blender was set to a value > 1, accentuated motion blur would be rendered — fixed.
- Memory was not being freed up at the end of rendering — fixed.
- Shadow Catcher now work with RPR 2.
- An error at the end of rendering with the Full mode has been fixed.
- Calculated values of light power would not update in animation — fixed.
- Transparent background now works with RPR 2.
- Transparent background with tile rendering was creating a lot of artefacts and produced incorrect results — fixed.
- Instances were not updated correctly in the viewport on disabling or enabling: they were correctly removed when disabled but not displayed on enabling — fixed.
- There was an issue with material override application/removal: it reset the object rays visibility settings and was not updated on instances — fixed.
- Linked collection objects now use ray visibility settings, rather than the settings from the parent object.
- Various fixes have been made to .rpr file export:
    - Motion blur is now exported with .rpr export;
    - Export is now implemented with selected engine mode;
    - An image cache is used to save space and enhance speed when exporting.
- Environment Lights and various overrides can now be rotated independently. 
- Area lights were shadowing too aggressively — fixed.
- Switching to contour rendering could fail on an NVidia GPU — fixed.
- Possible crashing when rendering AOVs in the viewport has been fixed.
- Textures could be too blurry due to incorrect MIP mapping, particularly textures in a plane parallel to the camera direction.
- Adaptive sampling now works with RPR 2.
- Spiral artifacts when rendering with both the CPU and GPU have been fixed.
- The Opacity AOV was not taking the maximum ray depth into account — fixed.
- Artifacts in the Depth AOV have been fixed.
- Compiling the BVH geometry has been improved in large scenes.

## Known Issues:
- RPR 2.0 has some forthcoming features.  If these are needed, please use the Legacy render mode:
    - Heterogenous volumes.
- Tiled rendering with transparent background enabled has image artifacts with RPR 2.0.
- Adaptive sampling does not work with CPU only rendering.

# Version 3.0
## New Features:
-   The new plug-in version incorporates version 2.0 of our Radeon™ ProRender system and brings about these significant changes and enhancements:
    - Hardware-accelerated ray tracing on AMD Radeon™ RX 6000 series GPUs
    - Better scaling across multiple devices: the use of two or more GPUs gives a better performance improvement with Radeon ProRender 2.0 than with Radeon ProRender 1.0 in most cases.
    - Less noise for a given number of render samples.  Using the same number of samples as with Radeon ProRender 1.0 may be slower in some scenes, but noise will be significantly lower.  
    - RPR 2.0 is the default render mode called “Full”.  Users who wish to use RPR 1.0 can set the render quality mode to “Legacy”.
    - A new setting for texture cache has been added.  The specified folder will cache textures for rendering, and can be cleaned up by the user if it becomes too large.
- A new setting called “Contour Rendering” allows non-photorealistic outline style renders.
- A setting has been added to allow “Motion Blur only in the Velocity AOV” in the Motion Blur settings.  Enabling this setting means that all AOVs will not have motion blur, but the Velocity AOV will contain motion blur information to allow compositing of post-process motion blur.
- Support for UDIM based tiled image textures has been added

## Issues Fixed:
-   Using the Uber shader with the “Metalness” reflection mode now matches the Disney shader PBR standard more closely. Among other improvements, the Blender “Principled BRDF” node respects the “Specular” parameter better.
-   Motion Blur, particularly for rotation, is now more correct.
-   Animated World settings were not being applied correctly — fixed.
-   An error when using RGB Curve nodes in some instances — fixed.
-   Object and material “Pass Index” Blender’s settings are now fully supported. 
-   Some errors in Hybrid rendering have been resolved.
-   Some users (particularly users with 4GB VRAM GPUs) could not use Hybrid rendering.  We have added a setting for them to use Hybrid in these instances with lower memory.
-   A memory leak when rendering animations has been fixed.
-   An issue involving OpenVDB compatibility with Blender 2.91 has been fixed.  

## Known Issues:
-   RPR 2.0 has some forthcoming features.  If these are needed, please use the “Legacy” render mode:
    - Heterogenous volumes;
    - Adaptive sampling;
    - Adaptive subdivision.
-   The first render on macOS® with RPR 2.0 can take a few minutes to start, while the kernels are being compiled.
macOS® Mojave users should use Legacy mode if seeing crashes with Full mode.
-   Pixelated textures or color artifacts in textures can sometimes happen in Full mode.

# Version 2.4.11

## NEW FEATURES:

-   **Installers are now simply zip packages. To install, load the add-on through the Blender add-on preferences menu and point to the zip file.**
    
-   macOS now supports ML Denoising.
    
-   Support for Blender 2.83 has been added.
    
-   Support for reading OpenVDB files via Blender 2.83 “Volume” objects has been added.
    
-   The RPR 2.0 “experimental” render mode has been added. Currently this is Windows only and only recommended for final rendering. This is a prototype of our next generation renderer. Performance and memory usage should now be improved, especially for complex scenes. Multi-GPU and CPU + GPU performance, particularly when rendering with an AMD CPU + AMD GPU, is dramatically improved. For complex scenes that are larger than video memory size, out-of-core textures and geometry are automatic.
    
-   Baking nodes. We have added utilities for baking nodes. This is useful with nodes that RPR does not translate natively, such as noise texture nodes. It is also quite useful with complex node networks, as they run faster at render time. There are two options:
    
     Select an object and material. In the Shader Editor, select the nodes you wish to bake, and press the “Bake Selected Nodes” button. The nodes will be baked to textures, and texture read nodes will be created;
    
     In the render settings, press the “Bake All Unknown Nodes” button. All nodes that RPR does not translate will be baked to textures.
    
    Please note that after changing node setups, the nodes will need to be re-baked.

-   There is a new GL_Interop setting under “Viewport Sampling” settings. Users who use external GPUs (eGPUs) for viewport rendering may need to disable this.
    
-   The speed of export of images for rendering has been increased.
    
-   Support has been added for reading OpenVDB files via Blender 2.83 “Volume” objects.
    
-   Node improvements:
    Volume “Temperature” settings in the Principled Volume nodes has been enabled;
    Support for Object mode in the Texture Coordinate node has been added;
    Support has been added for the RGB Mix node modes: overlay, lighten, screen, linear and soft light;
    The Bump node now uses the Normal input;
    Hair BSDF is now closer to Cycles’ renders.
    

  

## Bug Fixes:

-   When rendering in multiple GPUs, adaptive sampling can no longer be "unbalanced" leading to artifacts with noisier areas.
    
-   Hair can now be modified while viewport rendering.
    
-   Errors have been fixed that are possible when exporting images with complex scenes.
    
-   Using the “Transparent Background” option with the denoiser can no longer lead to a black image.
    
-   The number of aperture blades for Depth of Field is no longer applied incorrectly.
    
-   Transparent Background in the viewport has been enabled.
    
-   Issues with shadow and reflection catchers have been fixed.
    
-   A bug when enabling and disabling while viewport rendering has been fixed.
    
-   Hair not showing up on a linked model: has been fixed.
    
-   Smoke rendering with noise enabled has been fixed.
    
-   An issue with curve objects with empty materials has been fixed.
    
-   Registering the Plug-in and scanning for devices is now faster.
    
-   Hair with differing root and tip radii match Cycles better now, including the “closed tip” option.
    

  
  

## Known Issues:

-   An installed Plug-in on Windows cannot be upgraded while the Plug-in is enabled. Users must disable the installed Plug-in, restart Blender and then install the new Plug-in.
    
-   ML Denoiser on macOS (with certain Vega cards) and Ubuntu can produce black pixels.
    
-   Viewport rendering with RPR 2.0 falls back to use RPR 1.0.
    
-   Invisible area lights can cause firefly artifacts in RPR 2.0.<|MERGE_RESOLUTION|>--- conflicted
+++ resolved
@@ -1,4 +1,3 @@
-<<<<<<< HEAD
 # Version 3.4
 ## New Features:
 - Support for Blender 3.1 and 3.2 has been added.
@@ -28,7 +27,7 @@
 Cryptomatte AOVs work again in the Blender Compositor.
 - An issue where the mesh in Edit mode could be missing in Blender 3.1 and above — fixed.
 - OpenVDB volume support for Blender 3.2 has been re-enabled (the OpenVDB version was changed in Blender).
-=======
+
 # Version 3.3.16
 ## New Features:
 - Support for Blender 3.0 has been added.
@@ -58,7 +57,6 @@
 - A crash that could occur when using .tif textures with zip compression has been eliminated.
 - An issue with emission shaders disappearing in volume objects has been fixed.
 
->>>>>>> e5a7890a
 
 # Version 3.3 
 ## New Features:
